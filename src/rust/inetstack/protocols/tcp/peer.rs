--- conflicted
+++ resolved
@@ -877,21 +877,6 @@
             }
 
             s.receive(&mut tcp_hdr, data);
-<<<<<<< HEAD
-
-            // Set prepare migration ACK flag if applicable.
-            if let Some(header) = migration_header {
-                match self.migrations.ack_pending.get_mut(&(header.origin, header.target, header.remote)) {
-                    Some(flag) => {
-                        eprintln!("RECEIVED PREPARE_MIGRATION_ACK");
-                        *flag = true;
-                    },
-                    None => return Err(Fail::new(EINVAL, "connection not initiated for migrating out")),
-                }
-            };
-
-=======
->>>>>>> cd8089ea
             return Ok(());
         }
         if let Some(s) = self.connecting.get_mut(&key) {
