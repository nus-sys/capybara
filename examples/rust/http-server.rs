--- conflicted
+++ resolved
@@ -416,12 +416,14 @@
                     };
 
                     // Pop from new_qd
+                    /* comment out this for recv_queue_len vs mig_lat eval */
                     match libos.pop(new_qd) {
                         Ok(pop_qt) => {
                             qts.push(pop_qt)
                         },
                         Err(e) => panic!("pop qt: {}", e),
                     }
+                    /* comment out this for recv_queue_len vs mig_lat eval */
 
                     connstate.insert(new_qd, ConnectionState {
                         buffer,
@@ -431,24 +433,9 @@
                     #[cfg(feature = "mig-per-n-req")]
                     assert!(requests_remaining.insert(new_qd, migration_per_n).is_none());
 
-<<<<<<< HEAD
-                        // Pop from new_qd
-                        /* comment out this for recv_queue_len vs mig_lat eval */
-                        match libos.pop(new_qd) {
-                            Ok(pop_qt) => {
-                                state.is_popping = true;
-                                qts.push(pop_qt)
-                            },
-                            #[cfg(feature = "tcp-migration")]
-                            Err(e) if e.errno == demikernel::ETCPMIG => (),
-                            Err(e) => panic!("pop qt: {}", e),
-                        }
-                        /* comment out this for recv_queue_len vs mig_lat eval */
-=======
                     // Re-arm accept
                     qts.push(libos.accept(qd).expect("accept qtoken"));
                 },
->>>>>>> 9fd0fb0c
 
                 OperationResult::Push => {
                     //let state = connstate.get_mut(&qd).unwrap();
