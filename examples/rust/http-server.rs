--- conflicted
+++ resolved
@@ -421,14 +421,9 @@
             for (index, qd, result) in results.iter().rev() {
                 let (index, qd) = (*index, *qd);
                 qts.swap_remove(index);
-<<<<<<< HEAD
 
                 #[cfg(feature = "mig-per-n-req")]
                 let mut should_migrate_this_qd = false;
-=======
-                #[cfg(feature = "tcp-migration")]
-                libos.poll_tcpmig();
->>>>>>> 29b475d6
 
                 match result {
                     OperationResult::Accept(new_qd) => {
@@ -548,35 +543,6 @@
                     if state.is_popping || state.pushing > 0 {
                         continue;
                     }
-<<<<<<< HEAD
-=======
-                    libos.initiate_migration(*qd);
-                    
-                
-                    /* match libos.initiate_migration(*qd) {
-                        Ok(()) => {},
-                        Err(e) => {
-                            eprintln!("this conn is not for migration");
-                            match libos.pop(*qd) {
-                                Ok(qt) => {
-                                    qts.push(qt);
-                                    server_log!("Issued POP");
-                                },
-                                Err(e) if e.errno == demikernel::ETCPMIG => (),
-                                Err(e) => panic!("pop qt: {}", e),
-                            }
-                        },
-                    } */
-                }
-            }
-
-            let mut qds_to_remove = Vec::new();
-            for (&qd, state) in connstate.iter() {
-                // Can't migrate a connection with outstanding TX
-                if state.pushing > 0 {
-                    continue;
-                }
->>>>>>> 29b475d6
 
                     #[cfg(feature = "mig-per-n-req")]
                     if should_migrate_this_qd {
