/*
 * lwip-queue.h
 *
 *  Created on: Jun 11, 2018
 *      Author: amanda
 */

#ifndef DMTR_LIBOS_LWIP_QUEUE_HH_IS_INCLUDED
#define DMTR_LIBOS_LWIP_QUEUE_HH_IS_INCLUDED

#include <boost/optional.hpp>
#include <libos/common/io_queue.hh>
#include <memory>
#include <netinet/in.h>
#include <queue>
#include <rte_ethdev.h>
#include <rte_ether.h>
#include <rte_mbuf.h>
#include <map>

class lwip_addr {
public:
    lwip_addr();
    lwip_addr(const struct sockaddr_in &addr);
    
private:
    sockaddr_in addr;
    friend class lwip_queue;
    friend bool operator==(const lwip_addr &a,
                           const lwip_addr &b);
    friend bool operator!=(const lwip_addr &a,
                           const lwip_addr &b);
    friend bool operator<(const lwip_addr &a,
                          const lwip_addr &b);
};

namespace dmtr {

class lwip_queue : public io_queue {
   
    
    private: static const size_t our_max_queue_depth;
    private: static struct rte_mempool *our_mbuf_pool;
    private: static bool our_dpdk_init_flag;
    private: static boost::optional<uint16_t> our_dpdk_port_id;
    // demultiplexing incoming packets into queues
    private: static std::map<lwip_addr, std::queue<dmtr_sgarray_t> *> our_recv_queues;

    private: bool my_listening_flag = false;
    protected: boost::optional<struct sockaddr_in> my_bound_src;
    protected: boost::optional<struct sockaddr_in> my_default_dst;
    protected: std::queue<dmtr_sgarray_t> my_recv_queue;

    private: lwip_queue(int qd);
    public: static int new_object(std::unique_ptr<io_queue> &q_out, int qd);

    public: virtual ~lwip_queue();

    // network functions
    public: int socket(int domain, int type, int protocol);
    public: int getsockname(struct sockaddr * const saddr, socklen_t * const size);
    public: int listen(int backlog);
    public: int bind(const struct sockaddr * const saddr, socklen_t size);
    public: int accept(std::unique_ptr<io_queue> &q_out, dmtr_qtoken_t qtok, int newqd);
    public: int connect(const struct sockaddr * const saddr, socklen_t size);
    public: int close();

    // data path functions
    public: int push(dmtr_qtoken_t qt, const dmtr_sgarray_t &sga);
    public: int pop(dmtr_qtoken_t qt);
    public: int poll(dmtr_qresult_t &qr_out, dmtr_qtoken_t qt);

    public: static int init_dpdk(int argc, char *argv[]);
    private: static int get_dpdk_port_id(uint16_t &id_out);
    private: static int ip_sum(uint16_t &sum_out, const uint16_t *hdr, int hdr_len);
    private: static int init_dpdk_port(uint16_t port, struct rte_mempool &mbuf_pool);
    private: static int print_ether_addr(FILE *f, struct ether_addr &eth_addr);
    private: static int print_link_status(FILE *f, uint16_t port_id, const struct rte_eth_link *link = NULL);
    private: static int wait_for_link_status_up(uint16_t port_id);
    private: bool is_bound() const {
        return boost::none != my_bound_src;
    }
    private: bool is_connected() const {
        return boost::none != my_default_dst;
    }
<<<<<<< HEAD
=======
    private: int service_recv_queue(struct rte_mbuf *&pkt_out);
    private: static int complete_accept(task::yield_type &yield, task &t, io_queue &q);
    private: static int complete_push(task::yield_type &yield, task &t, io_queue &q);
    private: static int complete_pop(task::yield_type &yield, task &t, io_queue &q);
>>>>>>> 18652140

    private: static bool insert_recv_queue(const lwip_addr &saddr, const dmtr_sgarray_t &sga);
    private: int send_outgoing_packet(uint16_t dpdk_port_id, struct rte_mbuf *pkt);
    private: static int service_incoming_packets();
    private: static bool parse_packet(struct sockaddr_in &src, struct sockaddr_in &dst, dmtr_sgarray_t &sga, const struct rte_mbuf *pkt);
    private: static int rte_eth_macaddr_get(uint16_t port_id, struct ether_addr &mac_addr);
    private: static int rte_eth_rx_burst(size_t &count_out, uint16_t port_id, uint16_t queue_id, struct rte_mbuf **rx_pkts, const uint16_t nb_pkts);
    private: static int rte_eth_tx_burst(size_t &count_out, uint16_t port_id,uint16_t queue_id, struct rte_mbuf **tx_pkts, uint16_t nb_pkts);
    private: static int rte_pktmbuf_alloc(struct rte_mbuf *&pkt_out, struct rte_mempool * const mp);
    private: static int rte_eal_init(int &count_out, int argc, char *argv[]);
    private: static int rte_pktmbuf_pool_create(struct rte_mempool *&mpool_out, const char *name, unsigned n, unsigned cache_size, uint16_t priv_size, uint16_t data_room_size, int socket_id);
    private: static int rte_eth_dev_info_get(uint16_t port_id, struct rte_eth_dev_info &dev_info);
    private: static int rte_eth_dev_configure(uint16_t port_id, uint16_t nb_rx_queue, uint16_t nb_tx_queue, const struct rte_eth_conf &eth_conf);
    private: static int rte_eth_rx_queue_setup(uint16_t port_id, uint16_t rx_queue_id, uint16_t nb_rx_desc, unsigned int socket_id, const struct rte_eth_rxconf &rx_conf, struct rte_mempool &mb_pool);
    private: static int rte_eth_tx_queue_setup(uint16_t port_id, uint16_t tx_queue_id, uint16_t nb_tx_desc, unsigned int socket_id, const struct rte_eth_txconf &tx_conf);
    private: static int rte_eth_dev_socket_id(int &sockid_out, uint16_t port_id);
    private: static int rte_eth_dev_start(uint16_t port_id);
    private: static int rte_eth_promiscuous_enable(uint16_t port_id);
    private: static int rte_eth_dev_flow_ctrl_get(uint16_t port_id, struct rte_eth_fc_conf &fc_conf);
    private: static int rte_eth_dev_flow_ctrl_set(uint16_t port_id, const struct rte_eth_fc_conf &fc_conf);
    private: static int rte_eth_link_get_nowait(uint16_t port_id, struct rte_eth_link &link);
};

} // namespace dmtr

#endif /* DMTR_LIBOS_LWIP_QUEUE_HH_IS_INCLUDED */<|MERGE_RESOLUTION|>--- conflicted
+++ resolved
@@ -83,14 +83,9 @@
     private: bool is_connected() const {
         return boost::none != my_default_dst;
     }
-<<<<<<< HEAD
-=======
-    private: int service_recv_queue(struct rte_mbuf *&pkt_out);
     private: static int complete_accept(task::yield_type &yield, task &t, io_queue &q);
     private: static int complete_push(task::yield_type &yield, task &t, io_queue &q);
     private: static int complete_pop(task::yield_type &yield, task &t, io_queue &q);
->>>>>>> 18652140
-
     private: static bool insert_recv_queue(const lwip_addr &saddr, const dmtr_sgarray_t &sga);
     private: int send_outgoing_packet(uint16_t dpdk_port_id, struct rte_mbuf *pkt);
     private: static int service_incoming_packets();
